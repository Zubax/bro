import os
import logging
from threading import Lock
import tempfile
from pathlib import Path
from typing import Any

import requests
from slack_sdk import WebClient
from slack_sdk.socket_mode import SocketModeClient
from slack_sdk.socket_mode.request import SocketModeRequest
from slack_sdk.socket_mode.response import SocketModeResponse
from slack_sdk.web import SlackResponse

from bro.connector import Connector, Channel, ReceivedMessage, Message, User

_logger = logging.getLogger(__name__)

ATTACHMENT_FOLDER = tempfile.mkdtemp()
BRO_USER_ID = os.getenv("BRO_USER_ID")


def _download_attachment(url: str) -> Path | None:
    response = requests.get(url)
    file_location = Path(ATTACHMENT_FOLDER) / url.split("/")[-1]
    file_location.write_bytes(response.content)
    _logger.info(f"File is saved at {file_location}")
    return file_location


class SlackConnector(Connector):
    """
    SlackConnector is the logic layer that does the polling, sending, downloading attachments using the Slack Socket Mode API.
<<<<<<< HEAD
    The tokens can be obtained from Slack app's settings → Basic Information → App-Level Tokens → Generate Token.
=======
    This class needs BOT_TOKEN and APP_TOKEN variables.
    Both can be obtained from Slack app's settings → Basic Information → App-Level Tokens → Generate Token
>>>>>>> 80a9206d
    """

    def __init__(self, bot_token: str, app_token: str, bro_user_id: str) -> None:
        self._web_client = WebClient(token=bot_token)
        self._client = SocketModeClient(app_token=app_token, web_client=self._web_client)
        self._unread_msgs: list[ReceivedMessage] = []
        self._bro_user_id: str = bro_user_id

        self._client.socket_mode_request_listeners.append(self._process_message)
        self._client.connect()
        self._mutex = Lock()

<<<<<<< HEAD
        # TODO this is a hack to filter out duplicate events from the Slack API
        self._seen_events = set()
=======
        self._seen_events: set[Any] = set()
>>>>>>> 80a9206d

    def _process_message(self, client: SocketModeClient, req: SocketModeRequest) -> None:
        with self._mutex:
            if req.type == "events_api":
                response = SocketModeResponse(envelope_id=req.envelope_id)
                client.send_socket_mode_response(response)
                event_id = req.payload["event_id"]
                user_id = req.payload["event"]["user"]
                _logger.debug(f"Received event payload: {req.payload['event']}")
                if event_id in self._seen_events:
                    return
                self._seen_events.add(event_id)
                if req.payload["event"]["type"] == "message":
<<<<<<< HEAD
                    if req.payload["event"]["user"] == self._bro_user_id:
                        text = req.payload["event"]["text"]
                        _logger.debug("Bro sent a text message: %s", text)
=======
                    if req.payload["event"]["user"] == BRO_USER_ID:
                        _logger.info("Bro sent a text message.")
>>>>>>> 80a9206d
                        return None
                    attachments = []
                    text = ""
                    channel_id = req.payload["event"]["channel"]
                    if req.payload["event"].get("text"):
                        text = req.payload["event"]["text"]
                        _logger.info("Received a text message: %s", text)
                    if req.payload["event"].get("subtype") == "file_share":
                        _logger.info("Received one attachment or more.")
                        files = req.payload["event"]["files"]
                        for file in files:
                            try:
                                file_info = self._web_client.files_info(file=file["id"])
                                file_download_url = file_info["file"]["url_private_download"]
                                file_download_path = _download_attachment(url=file_download_url)
                                if file_download_path:
                                    attachments.append(file_download_path)
                            except Exception as ex:
                                _logger.exception(f"Failed to save attachment from {file_download_url!r}: {ex}")
                                return None
                    _logger.info("Received a total of %d attachments." % len(attachments))
                    user_info = self._web_client.users_info(user=user_id)["user"]
                    user_name = user_info["name"]
                    _logger.debug(f"User info: id={user_id}, name={user_name}")
                    self._unread_msgs.append(
                        ReceivedMessage(
                            via=Channel(name=channel_id), user=User(name=user_name), text=text, attachments=attachments
                        )
                    )
                    return None
                return None
            return None

    def list_channels(self) -> list[Channel] | SlackResponse:
        with self._mutex:
            response: SlackResponse = self._web_client.conversations_list(
                types="public_channel, private_channel, mpim", exclude_archived=True
            )
            if response["ok"]:
                return list(map(lambda c: Channel(c["id"]), response["channels"]))
            return response

    def list_users(self) -> list[User] | SlackResponse:
        with self._mutex:
            response: SlackResponse = self._web_client.conversations_list(types="im")
            if response["ok"]:
                return list(map(lambda c: User(c["user"]), response["channels"]))
            return response

    def poll(self) -> list[ReceivedMessage]:
        with self._mutex:
            last_unread_msgs = self._unread_msgs
            self._unread_msgs = []
        return last_unread_msgs

    def send(self, message: Message, via: Channel) -> None:
        with self._mutex:
            self._web_client.chat_postMessage(
                channel=via.name,
                text=message.text,
            )


if __name__ == "__main__":
    from bro import logs
    from bro.brofiles import LOG_FILE, DB_FILE

    logs.setup(log_file=LOG_FILE, db_file=DB_FILE)
    _logger.setLevel(logging.INFO)

    connector = SlackConnector(os.environ["SLACK_BOT_TOKEN"], os.environ["SLACK_APP_TOKEN"])
    while True:
        connector.poll()<|MERGE_RESOLUTION|>--- conflicted
+++ resolved
@@ -31,30 +31,20 @@
 class SlackConnector(Connector):
     """
     SlackConnector is the logic layer that does the polling, sending, downloading attachments using the Slack Socket Mode API.
-<<<<<<< HEAD
-    The tokens can be obtained from Slack app's settings → Basic Information → App-Level Tokens → Generate Token.
-=======
     This class needs BOT_TOKEN and APP_TOKEN variables.
     Both can be obtained from Slack app's settings → Basic Information → App-Level Tokens → Generate Token
->>>>>>> 80a9206d
     """
 
-    def __init__(self, bot_token: str, app_token: str, bro_user_id: str) -> None:
+    def __init__(self, bot_token: str, app_token: str) -> None:
         self._web_client = WebClient(token=bot_token)
         self._client = SocketModeClient(app_token=app_token, web_client=self._web_client)
         self._unread_msgs: list[ReceivedMessage] = []
-        self._bro_user_id: str = bro_user_id
 
         self._client.socket_mode_request_listeners.append(self._process_message)
         self._client.connect()
         self._mutex = Lock()
 
-<<<<<<< HEAD
-        # TODO this is a hack to filter out duplicate events from the Slack API
-        self._seen_events = set()
-=======
         self._seen_events: set[Any] = set()
->>>>>>> 80a9206d
 
     def _process_message(self, client: SocketModeClient, req: SocketModeRequest) -> None:
         with self._mutex:
@@ -68,14 +58,8 @@
                     return
                 self._seen_events.add(event_id)
                 if req.payload["event"]["type"] == "message":
-<<<<<<< HEAD
-                    if req.payload["event"]["user"] == self._bro_user_id:
-                        text = req.payload["event"]["text"]
-                        _logger.debug("Bro sent a text message: %s", text)
-=======
                     if req.payload["event"]["user"] == BRO_USER_ID:
                         _logger.info("Bro sent a text message.")
->>>>>>> 80a9206d
                         return None
                     attachments = []
                     text = ""
