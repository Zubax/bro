--- conflicted
+++ resolved
@@ -82,15 +82,7 @@
         user_system_prompt=user_system_prompt,
     )
 
-<<<<<<< HEAD
-    connector = SlackConnector(
-        bot_token=os.environ["SLACK_BOT_TOKEN"],
-        app_token=os.environ["SLACK_APP_TOKEN"],
-        bro_user_id=os.environ["BRO_USER_ID"],
-    )
-=======
     connector = SlackConnector(bot_token=os.environ["SLACK_BOT_TOKEN"], app_token=os.environ["SLACK_APP_TOKEN"])
->>>>>>> 80a9206d
     conversation = ConversationHandler(connector, user_system_prompt, openai_client, reasoner=rsn)
 
     # Start the web UI
@@ -121,15 +113,9 @@
             # This will probably go into a separate thread; see https://github.com/Zubax/bro/issues/28
             snap = rsn.snapshot()
             snapshot_file.write_text(json.dumps(snap, indent=2), encoding="utf-8")
-<<<<<<< HEAD
-    except Exception as e:
-        _logger.error(f"🚫 Unknown error: {e!r}", exc_info=True)
-        sys.exit(1)
-=======
 
     except KeyboardInterrupt:
         _logger.info("🚫 Task aborted by user")
->>>>>>> 80a9206d
 
 
 class WebController(web_ui.Controller):
